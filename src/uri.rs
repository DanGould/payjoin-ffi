use std::str::FromStr;
use std::time::{Duration, UNIX_EPOCH};

use payjoin::bitcoin::address::NetworkChecked;
use payjoin::UriExt;

use crate::error::PayjoinError;
#[cfg(not(feature = "uniffi"))]
use crate::types::OhttpKeys;
#[derive(Clone)]
pub struct Uri(payjoin::Uri<'static, NetworkChecked>);
impl From<Uri> for payjoin::Uri<'static, NetworkChecked> {
    fn from(value: Uri) -> Self {
        value.0
    }
}

impl From<payjoin::Uri<'static, NetworkChecked>> for Uri {
    fn from(value: payjoin::Uri<'static, NetworkChecked>) -> Self {
        Uri(value)
    }
}

impl Uri {
    pub fn from_str(uri: String) -> Result<Self, PayjoinError> {
        match payjoin::Uri::from_str(uri.as_str()) {
            Ok(e) => Ok(e.assume_checked().into()),
            Err(e) => Err(PayjoinError::PjParseError { message: e.to_string() }),
        }
    }
    pub fn address(&self) -> String {
        self.clone().0.address.to_string()
    }
    ///Gets the amount in satoshis.
    pub fn amount(&self) -> Option<f64> {

        self.0.amount.map(|x| x.to_btc())
    }
<<<<<<< HEAD
    pub fn check_pj_supported(&self) -> Result<PjUri, PayjoinError> {
        match self.0.clone().check_pj_supported() {
            Ok(e) => Ok(e.into()),
            Err(_) => {
                Err(PayjoinError::PjNotSupported {
                    message: "Uri doesn't support payjoin".to_string(),
                })
            }
=======
    pub fn check_pj_supported(&self) -> Result<PjUri,PayjoinError > {
        match self.0.clone().check_pj_supported(){
            Ok(e) => Ok(e.into()),
            Err(_) => Err(PayjoinError::PjNotSupported{message:"Uri doesn't support payjoin".to_string()})
>>>>>>> 3b549b43
        }
    }
    pub fn as_string(&self) -> String {
        self.0.clone().to_string()
    }
}

impl From<payjoin::PjUri<'static>> for PjUri {
    fn from(value: payjoin::PjUri<'static>) -> Self {
        Self(value)
    }
}

impl<'a> From<PjUri> for payjoin::PjUri<'a> {
    fn from(value: PjUri) -> Self {
        value.0
    }
}

#[derive(Clone)]
pub struct PjUri(pub payjoin::PjUri<'static>);

impl PjUri {
    pub fn address(&self) -> String {
        self.0.clone().address.to_string()
    }
    /// Number of btc  requested as payment
    pub fn amount(&self) -> Option<f64> {
        self.0.clone().amount.map(|e| e.to_btc())
    }
    pub fn as_string(&self) -> String {
        self.0.clone().to_string()
    }
}

impl From<payjoin::Url> for Url {
    fn from(value: payjoin::Url) -> Self {
        Self(value)
    }
}

impl From<Url> for payjoin::Url {
    fn from(value: Url) -> Self {
        value.0
    }
}

#[derive(Clone, Debug)]
pub struct Url(payjoin::Url);

impl Url {
    pub fn from_str(input: String) -> Result<Url, PayjoinError> {
        match payjoin::Url::from_str(input.as_str()) {
            Ok(e) => Ok(Self(e)),
            Err(e) => Err(PayjoinError::UnexpectedError { message: e.to_string() }),
        }
    }
    pub fn query(&self) -> Option<String> {
        self.0.query().map(|x| x.to_string())
    }
    pub fn as_string(&self) -> String {
        self.0.to_string()
    }
}

///Build a valid PjUri.
// Payjoin receiver can use this builder to create a payjoin uri to send to the sender.
#[cfg(not(feature = "uniffi"))]
pub struct PjUriBuilder(pub payjoin::PjUriBuilder);

impl From<payjoin::PjUriBuilder> for PjUriBuilder {
    fn from(value: payjoin::PjUriBuilder) -> Self {
        Self(value)
    }
}
#[cfg(not(feature = "uniffi"))]
impl PjUriBuilder {
    ///Create a new PjUriBuilder with required parameters.
    /// Parameters
    // address: Represents a bitcoin address.
    // origin: Represents either the payjoin endpoint in v1 or the directory in v2.
    // ohttp_keys: Optional OHTTP keys for v2 (only available if the "v2" feature is enabled).
    // expiry: Optional non-default duration_since epoch expiry for the payjoin session (only available if the "v2" feature is enabled).
    pub fn new(
        address: String,
        pj: Url,
        ohttp_keys: Option<OhttpKeys>,
        expiry: Option<u64>,
    ) -> Result<Self, PayjoinError> {
        let address = payjoin::bitcoin::Address::from_str(&address)?.assume_checked();
<<<<<<< HEAD
        Ok(payjoin::PjUriBuilder::new(
            address,
            pj.into(),
            ohttp_keys.map(|e| e.0),
            expiry.map(|e| UNIX_EPOCH + Duration::from_secs(e)),
        )
        .into())
=======
        Ok(payjoin::PjUriBuilder::new(address, pj.into(), ohttp_keys.map(|e| e.0)).into())
>>>>>>> 3b549b43
    }
    ///Accepts the amount you want to receive in sats and sets it in btc .
    pub fn amount(&self, amount: u64) -> Self {
        let amount = payjoin::bitcoin::Amount::from_sat(amount);
        self.0.clone().amount(amount).into()
    }
    /// Set the message.
    pub fn message(&self, message: String) -> Self {
        self.0.clone().message(message).into()
    }
    ///Set the label.
    pub fn label(&self, label: String) -> Self {
        self.0.clone().label(label).into()
    }
    ///Set whether payjoin output substitution is allowed.
    pub fn pjos(&self, pjos: bool) -> Self {
        self.0.clone().pjos(pjos).into()
    }
    ///Constructs a Uri with PayjoinParams from the parameters set in the builder.
    pub fn build(&self) -> PjUri {
        self.0.clone().build().into()
    }
}

#[cfg(test)]
mod tests {
    use bdk::bitcoin;

    use crate::uri::{PjUriBuilder, Url};
    #[test]
    fn test_ffi_builder() {
        let https = "https://example.com/";
        let onion = "http://vjdpwgybvubne5hda6v4c5iaeeevhge6jvo3w2cl6eocbwwvwxp7b7qd.onion/";
        let base58 = "12c6DSiU4Rq3P4ZxziKxzrL5LmMBrzjrJX";
        let bech32_upper = "TB1Q6D3A2W975YNY0ASUVD9A67NER4NKS58FF0Q8G4";
        let bech32_lower = "tb1q6d3a2w975yny0asuvd9a67ner4nks58ff0q8g4";

        for address in vec![base58, bech32_upper, bech32_lower] {
            for pj in vec![https, onion] {
                let amount = bitcoin::Amount::ONE_BTC;
                let builder = PjUriBuilder::new(
                    address.to_string(),
                    Url::from_str(pj.to_string()).unwrap(),
                    None,
<<<<<<< HEAD
                    None,
=======
>>>>>>> 3b549b43
                )
                .unwrap();
                let uri = builder
                    .amount(amount.to_sat())
                    .message("message".to_string())
                    .pjos(true)
                    .label("label".to_string())
                    .build();
                // assert_eq!(uri.amount(), Some(bitcoin::Amount::ONE_BTC.to_btc()));
                print!("\n {}", uri.as_string());
            }
        }
    }
}<|MERGE_RESOLUTION|>--- conflicted
+++ resolved
@@ -36,7 +36,6 @@
 
         self.0.amount.map(|x| x.to_btc())
     }
-<<<<<<< HEAD
     pub fn check_pj_supported(&self) -> Result<PjUri, PayjoinError> {
         match self.0.clone().check_pj_supported() {
             Ok(e) => Ok(e.into()),
@@ -45,12 +44,6 @@
                     message: "Uri doesn't support payjoin".to_string(),
                 })
             }
-=======
-    pub fn check_pj_supported(&self) -> Result<PjUri,PayjoinError > {
-        match self.0.clone().check_pj_supported(){
-            Ok(e) => Ok(e.into()),
-            Err(_) => Err(PayjoinError::PjNotSupported{message:"Uri doesn't support payjoin".to_string()})
->>>>>>> 3b549b43
         }
     }
     pub fn as_string(&self) -> String {
@@ -141,7 +134,6 @@
         expiry: Option<u64>,
     ) -> Result<Self, PayjoinError> {
         let address = payjoin::bitcoin::Address::from_str(&address)?.assume_checked();
-<<<<<<< HEAD
         Ok(payjoin::PjUriBuilder::new(
             address,
             pj.into(),
@@ -149,9 +141,6 @@
             expiry.map(|e| UNIX_EPOCH + Duration::from_secs(e)),
         )
         .into())
-=======
-        Ok(payjoin::PjUriBuilder::new(address, pj.into(), ohttp_keys.map(|e| e.0)).into())
->>>>>>> 3b549b43
     }
     ///Accepts the amount you want to receive in sats and sets it in btc .
     pub fn amount(&self, amount: u64) -> Self {
@@ -196,10 +185,7 @@
                     address.to_string(),
                     Url::from_str(pj.to_string()).unwrap(),
                     None,
-<<<<<<< HEAD
                     None,
-=======
->>>>>>> 3b549b43
                 )
                 .unwrap();
                 let uri = builder
